[workspace]
resolver = "2"
members = [
<<<<<<< HEAD
  "crates/game_api",
  "crates/records_lib",
  "crates/socc",
  "crates/admin",
  "crates/migration", "crates/entity",
=======
    "crates/game_api",
    "crates/records_lib",
    "crates/socc",
    "crates/admin",
    "crates/request_filter",
    "crates/dsc_webhook",
>>>>>>> dc81f4bb
]

[workspace.dependencies]
thiserror = "2.0.12"
tokio = "1.44.1"
async-graphql = "7.0.15"
sqlx = { version = "0.8.3", features = ["chrono", "mysql", "runtime-tokio"] }
chrono = { version = "0.4.40", features = ["serde"] }
deadpool = { version = "0.12.2", features = ["managed", "rt_tokio_1"] }
deadpool-redis = { version = "0.20.0", features = ["rt_tokio_1"] }
serde = "1.0.219"
tracing = "0.1.41"
tracing-subscriber = "0.3.19"
actix-web = "4.10.2"
actix-cors = "0.7.1"
async-graphql-actix-web = "7.0.15"
tracing-actix-web = "0.7.16"
reqwest = { version = "0.12.14", features = ["json"] }
rand = "0.9.0"
futures = "0.3.27"
sha256 = "1.6.0"
actix-session = { version = "0.10.1", features = ["cookie-session"] }
anyhow = "1.0.97"
dotenvy = "0.15.7"
itertools = "0.14.0"
once_cell = "1.21.1"
csv = "1.3.0"
mkenv = "0.1.6"
<<<<<<< HEAD
records-lib = { version = "0.1", path = "./crates/records_lib" }
nom = "8.0.0"
sea-orm = { version = "1.1.0", features = [
  "sqlx-mysql",
  "runtime-tokio",
  "macros",
  "with-chrono",
] }
=======
nom = "8.0.0"
pin-project-lite = "0.2.16"
>>>>>>> dc81f4bb
<|MERGE_RESOLUTION|>--- conflicted
+++ resolved
@@ -1,20 +1,14 @@
 [workspace]
 resolver = "2"
 members = [
-<<<<<<< HEAD
   "crates/game_api",
   "crates/records_lib",
   "crates/socc",
   "crates/admin",
-  "crates/migration", "crates/entity",
-=======
-    "crates/game_api",
-    "crates/records_lib",
-    "crates/socc",
-    "crates/admin",
-    "crates/request_filter",
-    "crates/dsc_webhook",
->>>>>>> dc81f4bb
+  "crates/request_filter",
+  "crates/dsc_webhook",
+  "crates/migration",
+  "crates/entity",
 ]
 
 [workspace.dependencies]
@@ -43,16 +37,11 @@
 once_cell = "1.21.1"
 csv = "1.3.0"
 mkenv = "0.1.6"
-<<<<<<< HEAD
-records-lib = { version = "0.1", path = "./crates/records_lib" }
 nom = "8.0.0"
+pin-project-lite = "0.2.16"
 sea-orm = { version = "1.1.0", features = [
   "sqlx-mysql",
   "runtime-tokio",
   "macros",
   "with-chrono",
-] }
-=======
-nom = "8.0.0"
-pin-project-lite = "0.2.16"
->>>>>>> dc81f4bb
+] }