use async_graphql::{ID, connection};
use entity::{event as event_entity, event_edition, global_records, maps, players, records};
use records_lib::{
    Database, RedisConnection, must, opt_event::OptEvent, ranks::get_rank, transaction,
};
use sea_orm::{
    ColumnTrait as _, ConnectionTrait, DbConn, EntityTrait as _, JoinType, QueryFilter as _,
    QueryOrder as _, QuerySelect as _, RelationTrait, StreamTrait,
    prelude::Expr,
    sea_query::{ExprTrait as _, Func},
};

use crate::{
    error::{ApiGqlError, GqlResult},
    objects::{
        event::Event,
        event_edition::EventEdition,
        map::Map,
        mappack::{self, Mappack},
        player::Player,
        ranked_record::RankedRecord,
        records_filter::RecordsFilter,
        sort::UnorderedRecordSort,
        sort_order::SortOrder,
        sort_state::SortState,
    },
    records_connection::{ConnectionParameters, decode_cursor, encode_cursor},
};

pub struct QueryRoot;

async fn get_record<C: ConnectionTrait + StreamTrait>(
    conn: &C,
    redis_conn: &mut RedisConnection,
    record_id: u32,
    event: OptEvent<'_>,
) -> GqlResult<RankedRecord> {
    let record = records::Entity::find_by_id(record_id).one(conn).await?;

    let Some(record) = record else {
        return Err(ApiGqlError::from_record_not_found_error(record_id));
    };

    let out = records::RankedRecord {
        rank: get_rank(
            conn,
            redis_conn,
            record.map_id,
            record.record_player_id,
            record.time,
            event,
        )
        .await?,
        record,
    }
    .into();

    Ok(out)
}

async fn get_records<C: ConnectionTrait + StreamTrait>(
    conn: &C,
    redis_conn: &mut RedisConnection,
    date_sort_by: Option<SortState>,
    event: OptEvent<'_>,
) -> GqlResult<Vec<RankedRecord>> {
    let records = global_records::Entity::find()
        .order_by(
            global_records::Column::RecordDate,
            match date_sort_by {
                Some(SortState::Reverse) => sea_orm::Order::Asc,
                _ => sea_orm::Order::Desc,
            },
        )
        .limit(100)
        .all(conn)
        .await?;

    let mut ranked_records = Vec::with_capacity(records.len());

    for record in records {
        let rank = get_rank(
            conn,
            redis_conn,
            record.map_id,
            record.record_player_id,
            record.time,
            event,
        )
        .await?;

        ranked_records.push(
            records::RankedRecord {
                rank,
                record: record.into(),
            }
            .into(),
        );
    }

    Ok(ranked_records)
}

async fn get_records_connection<C: ConnectionTrait + StreamTrait>(
    conn: &C,
    redis_conn: &mut RedisConnection,
    ConnectionParameters {
        after,
        before,
        first,
        last,
    }: ConnectionParameters,
    sort: Option<UnorderedRecordSort>,
    filter: Option<RecordsFilter>,
    event: OptEvent<'_>,
) -> GqlResult<connection::Connection<ID, RankedRecord>> {
    let limit = if let Some(first) = first {
        if !(1..=100).contains(&first) {
            return Err(ApiGqlError::from_cursor_range_error(
                "first",
                1..=100,
                first,
            ));
        }
        first
    } else if let Some(last) = last {
        if !(1..=100).contains(&last) {
            return Err(ApiGqlError::from_cursor_range_error("last", 1..=100, last));
        }
        last
    } else {
        50 // Default limit
    };

    // Determine if we're going forward or backward
    let is_backward = last.is_some() || before.is_some();
    let has_previous_page = after.is_some();

    // Decode cursors if provided
    let after_timestamp = match after {
        Some(cursor) => {
            let decoded = decode_cursor(&cursor)
                .map_err(|e| ApiGqlError::from_cursor_decode_error("after", cursor.0, e))?;
            Some(decoded)
        }
        None => None,
    };

    let before_timestamp = match before {
        Some(cursor) => {
            let decoded = decode_cursor(&cursor)
                .map_err(|e| ApiGqlError::from_cursor_decode_error("before", cursor.0, e))?;
            Some(decoded)
        }
        None => None,
    };

    // Build query with appropriate ordering
    let mut query = global_records::Entity::find();

    // Apply filters if provided
    if let Some(filter) = filter {
        // Join with players table if needed for player filters
        if filter.player_login.is_some() || filter.player_name.is_some() {
            query = query.join_as(
                JoinType::InnerJoin,
                global_records::Relation::Players.def(),
                "p",
            );
        }

        // Join with maps table if needed for map filters
        if filter.map_uid.is_some() || filter.map_name.is_some() {
            query = query.join_as(
                JoinType::InnerJoin,
                global_records::Relation::Maps.def(),
                "m",
            );
        }

        // Apply player login filter
        if let Some(login) = filter.player_login {
            query =
                query.filter(Expr::col(("p", players::Column::Login)).like(format!("%{login}%")));
        }

        // Apply player name filter
        if let Some(name) = filter.player_name {
            query = query.filter(
                Func::cust("rm_mp_style")
                    .arg(Expr::col(("p", players::Column::Name)))
                    .like(format!("%{name}%")),
            );
        }

        // Apply map UID filter
        if let Some(uid) = filter.map_uid {
            query = query.filter(Expr::col(("m", maps::Column::GameId)).like(format!("%{uid}%")));
        }

        // Apply map name filter
        if let Some(name) = filter.map_name {
            query = query.filter(
                Func::cust("rm_mp_style")
                    .arg(Expr::col(("m", maps::Column::Name)))
                    .like(format!("%{name}%")),
            );
        }

        // Apply date filters
        if let Some(before_date) = filter.before_date {
            query = query.filter(global_records::Column::RecordDate.lt(before_date));
        }

        if let Some(after_date) = filter.after_date {
            query = query.filter(global_records::Column::RecordDate.gt(after_date));
        }

        // Apply time filters
        if let Some(time_gt) = filter.time_gt {
            query = query.filter(global_records::Column::Time.gt(time_gt));
        }

        if let Some(time_lt) = filter.time_lt {
            query = query.filter(global_records::Column::Time.lt(time_lt));
        }
    }

    // Apply cursor filters
    if let Some(timestamp) = after_timestamp {
        let dt = chrono::DateTime::from_timestamp_millis(timestamp)
            .ok_or_else(|| ApiGqlError::from_invalid_timestamp("after", timestamp))?
            .naive_utc();

        query = query.filter(global_records::Column::RecordDate.lt(dt));
    }

    if let Some(timestamp) = before_timestamp {
        let dt = chrono::DateTime::from_timestamp_millis(timestamp)
            .ok_or_else(|| ApiGqlError::from_invalid_timestamp("before", timestamp))?
            .naive_utc();

        query = query.filter(global_records::Column::RecordDate.gt(dt));
    }

    // Apply ordering based on date_sort_by and pagination direction
    let order = match (sort.and_then(|s| s.order), is_backward) {
        (Some(SortOrder::Descending), false) => sea_orm::Order::Asc,
        (Some(SortOrder::Descending), true) => sea_orm::Order::Desc,
        (_, false) => sea_orm::Order::Desc, // Default: newest first
        (_, true) => sea_orm::Order::Asc,   // Backward pagination: reverse order
    };

    query = query.order_by(global_records::Column::RecordDate, order);

    // Fetch one extra to determine if there's a next/previous page
    query = query.limit((limit + 1) as u64);

    let mut records = query.all(conn).await?;

    // If backward pagination, reverse the results
    if is_backward {
        records.reverse();
    }

    let mut connection = connection::Connection::new(has_previous_page, records.len() > limit);
    connection.edges.reserve(records.len());

    for record in records {
        let rank = get_rank(
            conn,
            redis_conn,
            record.map_id,
            record.record_player_id,
            record.time,
            event,
        )
        .await?;

        connection.edges.push(connection::Edge::new(
            ID(encode_cursor(&record.record_date.and_utc())),
            records::RankedRecord {
                rank,
                record: record.into(),
            }
            .into(),
        ));
    }

    Ok(connection)
}

#[async_graphql::Object]
impl QueryRoot {
    async fn event_edition_from_mx_id(
        &self,
        ctx: &async_graphql::Context<'_>,
        mx_id: i64,
    ) -> GqlResult<Option<EventEdition<'_>>> {
        let conn = ctx.data_unchecked::<DbConn>();

        let edition = event_edition::Entity::find()
            .filter(event_edition::Column::MxId.eq(mx_id))
            .one(conn)
            .await?;

        Ok(match edition {
            Some(edition) => Some(EventEdition::from_inner(conn, edition).await?),
            None => None,
        })
    }

    async fn mappack(
        &self,
        ctx: &async_graphql::Context<'_>,
        mappack_id: String,
    ) -> GqlResult<Mappack> {
        let res = mappack::get_mappack(ctx, mappack_id).await?;
        Ok(res)
    }

    async fn event(&self, ctx: &async_graphql::Context<'_>, handle: String) -> GqlResult<Event> {
        let conn = ctx.data_unchecked::<DbConn>();
        let event = must::have_event_handle(conn, &handle).await?;

        Ok(event.into())
    }

    async fn events(&self, ctx: &async_graphql::Context<'_>) -> GqlResult<Vec<Event>> {
        let conn = ctx.data_unchecked::<DbConn>();

        let r = event_entity::Entity::find()
            .reverse_join(event_edition::Entity)
            .filter(
                Expr::col(event_edition::Column::StartDate)
                    .lt(Func::cust("SYSDATE"))
                    .and(
                        event_edition::Column::Ttl
                            .is_null()
                            .or(Func::cust("SYSDATE").lt(Func::cust("TIMESTAMPADD")
                                .arg(Expr::custom_keyword("SECOND"))
                                .arg(Expr::col(event_edition::Column::Ttl))
                                .arg(Expr::col(event_edition::Column::StartDate)))),
                    ),
            )
            .group_by(event_entity::Column::Id)
            .into_model()
            .all(conn)
            .await?;

        Ok(r)
    }

    async fn record(
        &self,
        ctx: &async_graphql::Context<'_>,
        record_id: u32,
    ) -> GqlResult<RankedRecord> {
        let db = ctx.data_unchecked::<Database>();
        let conn = ctx.data_unchecked::<DbConn>();
        let mut redis_conn = db.redis_pool.get().await?;

        transaction::within(conn, async |txn| {
            get_record(txn, &mut redis_conn, record_id, Default::default()).await
        })
        .await
    }

    async fn map(&self, ctx: &async_graphql::Context<'_>, game_id: String) -> GqlResult<Map> {
        let conn = ctx.data_unchecked::<DbConn>();

        let opt_map = records_lib::map::get_map_from_uid(conn, &game_id).await?;

        opt_map
            .ok_or_else(|| ApiGqlError::from_map_not_found_error(game_id))
            .map(From::from)
    }

    async fn player(&self, ctx: &async_graphql::Context<'_>, login: String) -> GqlResult<Player> {
        let conn = ctx.data_unchecked::<DbConn>();

        let opt_player = players::Entity::find()
            .filter(players::Column::Login.eq(&login))
            .one(conn)
            .await?;

        opt_player
            .ok_or_else(|| ApiGqlError::from_player_not_found_error(login))
            .map(From::from)
    }

    async fn records(
        &self,
        ctx: &async_graphql::Context<'_>,
        date_sort_by: Option<SortState>,
    ) -> GqlResult<Vec<RankedRecord>> {
        let db = ctx.data_unchecked::<Database>();
        let conn = ctx.data_unchecked::<DbConn>();
        let mut redis_conn = db.redis_pool.get().await?;

        transaction::within(conn, async |txn| {
            get_records(txn, &mut redis_conn, date_sort_by, Default::default()).await
        })
        .await
    }

    #[allow(clippy::too_many_arguments)]
    async fn records_connection(
        &self,
        ctx: &async_graphql::Context<'_>,
        #[graphql(desc = "Cursor to fetch records after (for forward pagination)")] after: Option<
            String,
        >,
        #[graphql(desc = "Cursor to fetch records before (for backward pagination)")]
        before: Option<String>,
        #[graphql(desc = "Number of records to fetch (default: 50, max: 100)")] first: Option<i32>,
        #[graphql(desc = "Number of records to fetch from the end (for backward pagination)")] last: Option<i32>,
<<<<<<< HEAD
        sort: Option<UnorderedRecordSort>,
        #[graphql(desc = "Filter options for records")] filter: Option<RecordsFilter>,
    ) -> async_graphql::Result<connection::Connection<ID, RankedRecord>> {
=======
        date_sort_by: Option<SortState>,
    ) -> GqlResult<connection::Connection<ID, RankedRecord>> {
>>>>>>> 7c91a2fc
        let db = ctx.data_unchecked::<Database>();
        let conn = ctx.data_unchecked::<DbConn>();
        let mut redis_conn = db.redis_pool.get().await?;

        transaction::within(conn, async |txn| {
            connection::query(
                after,
                before,
                first,
                last,
                |after, before, first, last| async move {
                    get_records_connection(
                        txn,
                        &mut redis_conn,
                        ConnectionParameters {
                            after,
                            before,
                            first,
                            last,
                        },
                        sort,
                        filter,
                        Default::default(),
                    )
                    .await
                },
            )
            .await
            .map_err(ApiGqlError::from_gql_error)
        })
        .await
    }
}<|MERGE_RESOLUTION|>--- conflicted
+++ resolved
@@ -415,14 +415,11 @@
         before: Option<String>,
         #[graphql(desc = "Number of records to fetch (default: 50, max: 100)")] first: Option<i32>,
         #[graphql(desc = "Number of records to fetch from the end (for backward pagination)")] last: Option<i32>,
-<<<<<<< HEAD
         sort: Option<UnorderedRecordSort>,
         #[graphql(desc = "Filter options for records")] filter: Option<RecordsFilter>,
     ) -> async_graphql::Result<connection::Connection<ID, RankedRecord>> {
-=======
         date_sort_by: Option<SortState>,
     ) -> GqlResult<connection::Connection<ID, RankedRecord>> {
->>>>>>> 7c91a2fc
         let db = ctx.data_unchecked::<Database>();
         let conn = ctx.data_unchecked::<DbConn>();
         let mut redis_conn = db.redis_pool.get().await?;
