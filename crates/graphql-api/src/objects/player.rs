<<<<<<< HEAD
use async_graphql::{Enum, ID, connection};
use entity::{global_records, maps, players, records, role};
=======
use async_graphql::{
    Enum, ID,
    connection::{self, CursorType as _},
};
use entity::{global_records, players, records, role};
>>>>>>> d76dbc86
use records_lib::{
    RedisConnection, RedisPool, error::RecordsError, internal, opt_event::OptEvent,
    ranks::get_rank, transaction,
};
use sea_orm::{
<<<<<<< HEAD
    ColumnTrait as _, ConnectionTrait, DbConn, EntityTrait as _, FromQueryResult, JoinType,
    QueryFilter as _, QueryOrder as _, QuerySelect as _, RelationTrait, StreamTrait,
    prelude::Expr,
    sea_query::{ExprTrait as _, Func},
};

use crate::{
    error::{ApiGqlError, GqlResult},
    objects::{
        ranked_record::RankedRecord, records_filter::RecordsFilter, sort::UnorderedRecordSort,
        sort_order::SortOrder, sort_state::SortState,
    },
    records_connection::{ConnectionParameters, decode_cursor, encode_cursor},
=======
    ColumnTrait as _, ConnectionTrait, DbConn, EntityTrait as _, FromQueryResult, Order,
    QueryFilter as _, QueryOrder as _, QuerySelect as _, StreamTrait,
};

use crate::{
    error::{self, ApiGqlError, GqlResult},
    objects::{ranked_record::RankedRecord, sort_state::SortState},
    records_connection::{
        CURSOR_DEFAULT_LIMIT, CURSOR_LIMIT_RANGE, ConnectionParameters, RecordDateCursor,
    },
>>>>>>> d76dbc86
};

#[derive(Copy, Clone, Eq, PartialEq, Enum)]
#[repr(u8)]
enum PlayerRole {
    Player = 0,
    Moderator = 1,
    Admin = 2,
}

impl TryFrom<role::Model> for PlayerRole {
    type Error = RecordsError;

    fn try_from(role: role::Model) -> Result<Self, Self::Error> {
        if role.id < 3 {
            // SAFETY: enum is repr(u8) and role id is in range
            Ok(unsafe { std::mem::transmute::<u8, PlayerRole>(role.id) })
        } else {
            Err(RecordsError::UnknownRole(role.id, role.role_name))
        }
    }
}

#[derive(Debug, Clone, FromQueryResult)]
pub struct Player {
    #[sea_orm(nested)]
    pub inner: players::Model,
}

impl From<players::Model> for Player {
    fn from(inner: players::Model) -> Self {
        Self { inner }
    }
}

#[async_graphql::Object]
impl Player {
    pub async fn id(&self) -> ID {
        ID(format!("v0:Player:{}", self.inner.id))
    }

    async fn login(&self) -> &str {
        &self.inner.login
    }

    async fn name(&self) -> &str {
        &self.inner.name
    }

    async fn zone_path(&self) -> Option<&str> {
        self.inner.zone_path.as_deref()
    }

    async fn role(&self, ctx: &async_graphql::Context<'_>) -> GqlResult<PlayerRole> {
        let conn = ctx.data_unchecked::<DbConn>();

        let r = role::Entity::find_by_id(self.inner.role)
            .one(conn)
            .await?
            .ok_or_else(|| internal!("Role with ID {} must exist in database", self.inner.role))?
            .try_into()?;

        Ok(r)
    }

    async fn records(
        &self,
        ctx: &async_graphql::Context<'_>,
        date_sort_by: Option<SortState>,
    ) -> GqlResult<Vec<RankedRecord>> {
        let conn = ctx.data_unchecked::<DbConn>();
        let mut redis_conn = ctx.data_unchecked::<RedisPool>().get().await?;

        records_lib::assert_future_send(transaction::within(conn, async |txn| {
            get_player_records(
                txn,
                &mut redis_conn,
                self.inner.id,
                Default::default(),
                date_sort_by,
            )
            .await
        }))
        .await
    }

    #[allow(clippy::too_many_arguments)]
    async fn records_connection(
        &self,
        ctx: &async_graphql::Context<'_>,
        #[graphql(desc = "Cursor to fetch records after (for forward pagination)")] after: Option<
            String,
        >,
        #[graphql(desc = "Cursor to fetch records before (for backward pagination)")]
        before: Option<String>,
        #[graphql(desc = "Number of records to fetch (default: 50, max: 100)")] first: Option<i32>,
        #[graphql(desc = "Number of records to fetch from the end (for backward pagination)")] last: Option<i32>,
<<<<<<< HEAD
        sort: Option<UnorderedRecordSort>,
        #[graphql(desc = "Filter options for records")] filter: Option<RecordsFilter>,
=======
>>>>>>> d76dbc86
    ) -> GqlResult<connection::Connection<ID, RankedRecord>> {
        let conn = ctx.data_unchecked::<DbConn>();
        let mut redis_conn = ctx.data_unchecked::<RedisPool>().get().await?;

        records_lib::assert_future_send(transaction::within(conn, async |txn| {
            connection::query(
                after,
                before,
                first,
                last,
                |after, before, first, last| async move {
                    get_player_records_connection(
                        txn,
                        &mut redis_conn,
                        self.inner.id,
                        Default::default(),
                        ConnectionParameters {
                            after,
                            before,
                            first,
                            last,
                        },
<<<<<<< HEAD
                        sort,
                        filter,
=======
>>>>>>> d76dbc86
                    )
                    .await
                },
            )
            .await
            .map_err(error::map_gql_err)
        }))
        .await
    }
}

async fn get_player_records<C: ConnectionTrait + StreamTrait>(
    conn: &C,
    redis_conn: &mut RedisConnection,
    player_id: u32,
    event: OptEvent<'_>,
    date_sort_by: Option<SortState>,
) -> GqlResult<Vec<RankedRecord>> {
    // Query the records with these ids

    let records = global_records::Entity::find()
        .filter(global_records::Column::RecordPlayerId.eq(player_id))
        .order_by(
            global_records::Column::RecordDate,
            match date_sort_by {
                Some(SortState::Reverse) => sea_orm::Order::Asc,
                _ => sea_orm::Order::Desc,
            },
        )
        .limit(100)
        .all(conn)
        .await?;

    let mut ranked_records = Vec::with_capacity(records.len());

    for record in records {
        let rank = get_rank(
            conn,
            redis_conn,
            record.map_id,
            record.record_player_id,
            record.time,
            event,
        )
        .await?;

        ranked_records.push(
            records::RankedRecord {
                rank,
                record: record.into(),
            }
            .into(),
        );
    }

    Ok(ranked_records)
}

async fn get_player_records_connection<C: ConnectionTrait + StreamTrait>(
    conn: &C,
    redis_conn: &mut RedisConnection,
    player_id: u32,
    event: OptEvent<'_>,
    ConnectionParameters {
        after,
        before,
        first,
        last,
    }: ConnectionParameters,
<<<<<<< HEAD
    sort: Option<UnorderedRecordSort>,
    filter: Option<RecordsFilter>,
=======
>>>>>>> d76dbc86
) -> GqlResult<connection::Connection<ID, RankedRecord>> {
    let limit = if let Some(first) = first {
        if !CURSOR_LIMIT_RANGE.contains(&first) {
            return Err(ApiGqlError::from_cursor_range_error(
                "first",
                CURSOR_LIMIT_RANGE,
                first,
            ));
        }
        first
    } else if let Some(last) = last {
        if !CURSOR_LIMIT_RANGE.contains(&last) {
            return Err(ApiGqlError::from_cursor_range_error(
                "last",
                CURSOR_LIMIT_RANGE,
                last,
            ));
        }
        last
    } else {
        CURSOR_DEFAULT_LIMIT
    };

    let has_previous_page = after.is_some();

    // Decode cursors if provided
    let after_timestamp = match after {
        Some(cursor) => {
            let decoded = RecordDateCursor::decode_cursor(&cursor)
                .map_err(|e| ApiGqlError::from_cursor_decode_error("after", cursor.0, e))?;
            Some(decoded)
        }
        None => None,
    };

    let before_timestamp = match before {
        Some(cursor) => {
            let decoded = RecordDateCursor::decode_cursor(&cursor)
                .map_err(|e| ApiGqlError::from_cursor_decode_error("before", cursor.0, e))?;
            Some(decoded)
        }
        None => None,
    };

    // Build query with appropriate ordering
    let mut query =
        global_records::Entity::find().filter(global_records::Column::RecordPlayerId.eq(player_id));

    // Apply filters if provided
    if let Some(filter) = filter {
        // Join with maps table if needed for map filters
        if filter.map_uid.is_some() || filter.map_name.is_some() {
            query = query.join_as(
                JoinType::InnerJoin,
                global_records::Relation::Maps.def(),
                "m",
            );
        }

        // Apply map UID filter
        if let Some(uid) = filter.map_uid {
            query = query.filter(Expr::col(("m", maps::Column::GameId)).like(format!("%{uid}%")));
        }

        // Apply map name filter
        if let Some(name) = filter.map_name {
            query = query.filter(
                Func::cust("rm_mp_style")
                    .arg(Expr::col(("m", maps::Column::Name)))
                    .like(format!("%{name}%")),
            );
        }

        // Apply date filters
        if let Some(before_date) = filter.before_date {
            query = query.filter(global_records::Column::RecordDate.lt(before_date));
        }

        if let Some(after_date) = filter.after_date {
            query = query.filter(global_records::Column::RecordDate.gt(after_date));
        }

        // Apply time filters
        if let Some(time_gt) = filter.time_gt {
            query = query.filter(global_records::Column::Time.gt(time_gt));
        }

        if let Some(time_lt) = filter.time_lt {
            query = query.filter(global_records::Column::Time.lt(time_lt));
        }
    }

    // Apply cursor filters
    if let Some(timestamp) = after_timestamp {
        query = query.filter(global_records::Column::RecordDate.lt(timestamp.0));
    }

    if let Some(timestamp) = before_timestamp {
        query = query.filter(global_records::Column::RecordDate.gt(timestamp.0));
    }

<<<<<<< HEAD
    // Apply ordering based on date_sort_by and pagination direction
    let order = match (sort.and_then(|s| s.order), is_backward) {
        (Some(SortOrder::Descending), false) => sea_orm::Order::Asc,
        (Some(SortOrder::Descending), true) => sea_orm::Order::Desc,
        (_, false) => sea_orm::Order::Desc, // Default: newest first
        (_, true) => sea_orm::Order::Asc,   // Backward pagination: reverse order
    };

    query = query.order_by(global_records::Column::RecordDate, order);
=======
    // Apply ordering
    query = query.order_by(
        global_records::Column::RecordDate,
        if last.is_some() {
            Order::Asc
        } else {
            Order::Desc
        },
    );
>>>>>>> d76dbc86

    // Fetch one extra to determine if there's a next page
    query = query.limit((limit + 1) as u64);

    let records = query.all(conn).await?;

    let mut connection = connection::Connection::new(has_previous_page, records.len() > limit);

    for record in records.into_iter().take(limit) {
        let rank = get_rank(
            conn,
            redis_conn,
            record.map_id,
            record.record_player_id,
            record.time,
            event,
        )
        .await?;

        connection.edges.push(connection::Edge::new(
            ID(RecordDateCursor(record.record_date.and_utc()).encode_cursor()),
            records::RankedRecord {
                rank,
                record: record.into(),
            }
            .into(),
        ));
    }

    Ok(connection)
}<|MERGE_RESOLUTION|>--- conflicted
+++ resolved
@@ -1,19 +1,15 @@
-<<<<<<< HEAD
 use async_graphql::{Enum, ID, connection};
 use entity::{global_records, maps, players, records, role};
-=======
 use async_graphql::{
     Enum, ID,
     connection::{self, CursorType as _},
 };
 use entity::{global_records, players, records, role};
->>>>>>> d76dbc86
 use records_lib::{
     RedisConnection, RedisPool, error::RecordsError, internal, opt_event::OptEvent,
     ranks::get_rank, transaction,
 };
 use sea_orm::{
-<<<<<<< HEAD
     ColumnTrait as _, ConnectionTrait, DbConn, EntityTrait as _, FromQueryResult, JoinType,
     QueryFilter as _, QueryOrder as _, QuerySelect as _, RelationTrait, StreamTrait,
     prelude::Expr,
@@ -27,7 +23,6 @@
         sort_order::SortOrder, sort_state::SortState,
     },
     records_connection::{ConnectionParameters, decode_cursor, encode_cursor},
-=======
     ColumnTrait as _, ConnectionTrait, DbConn, EntityTrait as _, FromQueryResult, Order,
     QueryFilter as _, QueryOrder as _, QuerySelect as _, StreamTrait,
 };
@@ -38,7 +33,6 @@
     records_connection::{
         CURSOR_DEFAULT_LIMIT, CURSOR_LIMIT_RANGE, ConnectionParameters, RecordDateCursor,
     },
->>>>>>> d76dbc86
 };
 
 #[derive(Copy, Clone, Eq, PartialEq, Enum)]
@@ -136,11 +130,6 @@
         before: Option<String>,
         #[graphql(desc = "Number of records to fetch (default: 50, max: 100)")] first: Option<i32>,
         #[graphql(desc = "Number of records to fetch from the end (for backward pagination)")] last: Option<i32>,
-<<<<<<< HEAD
-        sort: Option<UnorderedRecordSort>,
-        #[graphql(desc = "Filter options for records")] filter: Option<RecordsFilter>,
-=======
->>>>>>> d76dbc86
     ) -> GqlResult<connection::Connection<ID, RankedRecord>> {
         let conn = ctx.data_unchecked::<DbConn>();
         let mut redis_conn = ctx.data_unchecked::<RedisPool>().get().await?;
@@ -163,11 +152,6 @@
                             first,
                             last,
                         },
-<<<<<<< HEAD
-                        sort,
-                        filter,
-=======
->>>>>>> d76dbc86
                     )
                     .await
                 },
@@ -237,11 +221,6 @@
         first,
         last,
     }: ConnectionParameters,
-<<<<<<< HEAD
-    sort: Option<UnorderedRecordSort>,
-    filter: Option<RecordsFilter>,
-=======
->>>>>>> d76dbc86
 ) -> GqlResult<connection::Connection<ID, RankedRecord>> {
     let limit = if let Some(first) = first {
         if !CURSOR_LIMIT_RANGE.contains(&first) {
@@ -343,17 +322,6 @@
         query = query.filter(global_records::Column::RecordDate.gt(timestamp.0));
     }
 
-<<<<<<< HEAD
-    // Apply ordering based on date_sort_by and pagination direction
-    let order = match (sort.and_then(|s| s.order), is_backward) {
-        (Some(SortOrder::Descending), false) => sea_orm::Order::Asc,
-        (Some(SortOrder::Descending), true) => sea_orm::Order::Desc,
-        (_, false) => sea_orm::Order::Desc, // Default: newest first
-        (_, true) => sea_orm::Order::Asc,   // Backward pagination: reverse order
-    };
-
-    query = query.order_by(global_records::Column::RecordDate, order);
-=======
     // Apply ordering
     query = query.order_by(
         global_records::Column::RecordDate,
@@ -363,7 +331,6 @@
             Order::Desc
         },
     );
->>>>>>> d76dbc86
 
     // Fetch one extra to determine if there's a next page
     query = query.limit((limit + 1) as u64);
