--- conflicted
+++ resolved
@@ -12,15 +12,10 @@
 };
 
 use crate::{
-<<<<<<< HEAD
     objects::{
         ranked_record::RankedRecord, records_filter::RecordsFilter, sort::UnorderedRecordSort,
         sort_order::SortOrder, sort_state::SortState,
     },
-=======
-    error::{ApiGqlError, GqlResult},
-    objects::{ranked_record::RankedRecord, sort_state::SortState},
->>>>>>> 7c91a2fc
     records_connection::{ConnectionParameters, decode_cursor, encode_cursor},
 };
 
@@ -119,14 +114,9 @@
         before: Option<String>,
         #[graphql(desc = "Number of records to fetch (default: 50, max: 100)")] first: Option<i32>,
         #[graphql(desc = "Number of records to fetch from the end (for backward pagination)")] last: Option<i32>,
-<<<<<<< HEAD
         sort: Option<UnorderedRecordSort>,
         #[graphql(desc = "Filter options for records")] filter: Option<RecordsFilter>,
     ) -> async_graphql::Result<connection::Connection<ID, RankedRecord>> {
-=======
-        date_sort_by: Option<SortState>,
-    ) -> GqlResult<connection::Connection<ID, RankedRecord>> {
->>>>>>> 7c91a2fc
         let conn = ctx.data_unchecked::<DbConn>();
         let mut redis_conn = ctx.data_unchecked::<RedisPool>().get().await?;
 
@@ -219,14 +209,9 @@
         first,
         last,
     }: ConnectionParameters,
-<<<<<<< HEAD
     sort: Option<UnorderedRecordSort>,
     filter: Option<RecordsFilter>,
 ) -> async_graphql::Result<connection::Connection<ID, RankedRecord>> {
-=======
-    date_sort_by: Option<SortState>,
-) -> GqlResult<connection::Connection<ID, RankedRecord>> {
->>>>>>> 7c91a2fc
     let limit = if let Some(first) = first {
         if !(1..=100).contains(&first) {
             return Err(ApiGqlError::from_cursor_range_error(
